# -*- coding: utf-8 -*-
# Copyright 2019 New Vector Ltd
#
# Licensed under the Apache License, Version 2.0 (the "License");
# you may not use this file except in compliance with the License.
# You may obtain a copy of the License at
#
#     http://www.apache.org/licenses/LICENSE-2.0
#
# Unless required by applicable law or agreed to in writing, software
# distributed under the License is distributed on an "AS IS" BASIS,
# WITHOUT WARRANTIES OR CONDITIONS OF ANY KIND, either express or implied.
# See the License for the specific language governing permissions and
# limitations under the License.
from synapse.replication.tcp.streams._base import ReceiptsStream

from tests.replication.tcp.streams._base import BaseStreamTestCase

USER_ID = "@feeling:blue"


class ReceiptsStreamTestCase(BaseStreamTestCase):
    def test_receipt(self):
        self.reconnect()

        # make the client subscribe to the receipts stream
        self.replicate_stream("receipts", "NOW")
        self.test_handler.streams.add("receipts")

        # tell the master to send a new receipt
        self.get_success(
            self.hs.get_datastore().insert_receipt(
                "!room:blue", "m.read", USER_ID, ["$event:blue"], {"a": 1}
            )
        )
        self.replicate()

        # there should be one RDATA command
        self.test_handler.on_rdata.assert_called_once()
        stream_name, token, rdata_rows = self.test_handler.on_rdata.call_args[0]
        self.assertEqual(stream_name, "receipts")
        self.assertEqual(1, len(rdata_rows))
        row = rdata_rows[0]  # type: ReceiptsStreamRow
        self.assertEqual("!room:blue", row.room_id)
        self.assertEqual("m.read", row.receipt_type)
        self.assertEqual(USER_ID, row.user_id)
        self.assertEqual("$event:blue", row.event_id)
        self.assertEqual({"a": 1}, row.data)

        # Now let's disconnect and insert some data.
        self.disconnect()

        self.test_handler.on_rdata.reset_mock()

        self.get_success(
            self.hs.get_datastore().insert_receipt(
                "!room2:blue", "m.read", USER_ID, ["$event2:foo"], {"a": 2}
            )
        )
        self.replicate()

        # Nothing should have happened as we are disconnected
        self.test_handler.on_rdata.assert_not_called()

        self.reconnect()
        self.pump(0.1)

        # We should now have caught up and get the missing data
        self.test_handler.on_rdata.assert_called_once()
        stream_name, token, rdata_rows = self.test_handler.on_rdata.call_args[0]
        self.assertEqual(stream_name, "receipts")
        self.assertEqual(token, 3)
        self.assertEqual(1, len(rdata_rows))
<<<<<<< HEAD

        row = rdata_rows[0]  # type: ReceiptsStreamRow
        self.assertEqual("!room2:blue", row.room_id)
=======
        self.assertEqual(rdata_rows[0][0], "receipts")
        row = rdata_rows[0][2]  # type: ReceiptsStream.ReceiptsStreamRow
        self.assertEqual(ROOM_ID, row.room_id)
>>>>>>> a564b92d
        self.assertEqual("m.read", row.receipt_type)
        self.assertEqual(USER_ID, row.user_id)
        self.assertEqual("$event2:foo", row.event_id)
        self.assertEqual({"a": 2}, row.data)<|MERGE_RESOLUTION|>--- conflicted
+++ resolved
@@ -40,7 +40,7 @@
         stream_name, token, rdata_rows = self.test_handler.on_rdata.call_args[0]
         self.assertEqual(stream_name, "receipts")
         self.assertEqual(1, len(rdata_rows))
-        row = rdata_rows[0]  # type: ReceiptsStreamRow
+        row = rdata_rows[0]  # type: ReceiptsStream.ReceiptsStreamRow
         self.assertEqual("!room:blue", row.room_id)
         self.assertEqual("m.read", row.receipt_type)
         self.assertEqual(USER_ID, row.user_id)
@@ -71,15 +71,9 @@
         self.assertEqual(stream_name, "receipts")
         self.assertEqual(token, 3)
         self.assertEqual(1, len(rdata_rows))
-<<<<<<< HEAD
 
-        row = rdata_rows[0]  # type: ReceiptsStreamRow
+        row = rdata_rows[0]  # type: ReceiptsStream.ReceiptsStreamRow
         self.assertEqual("!room2:blue", row.room_id)
-=======
-        self.assertEqual(rdata_rows[0][0], "receipts")
-        row = rdata_rows[0][2]  # type: ReceiptsStream.ReceiptsStreamRow
-        self.assertEqual(ROOM_ID, row.room_id)
->>>>>>> a564b92d
         self.assertEqual("m.read", row.receipt_type)
         self.assertEqual(USER_ID, row.user_id)
         self.assertEqual("$event2:foo", row.event_id)
