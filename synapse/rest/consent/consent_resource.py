--- conflicted
+++ resolved
@@ -163,16 +163,10 @@
             self._render_template(
                 request, "%s.html" % (version,),
                 user=username,
-<<<<<<< HEAD
-                userhmac=userhmac.decode('ascii'),
-                version=version,
-                has_consented=has_consented, public_version=public_version,
-=======
                 userhmac=userhmac,
                 version=version,
                 has_consented=has_consented,
                 public_version=public_version,
->>>>>>> 4b60c969
             )
         except TemplateNotFound:
             raise NotFoundError("Unknown policy version")
