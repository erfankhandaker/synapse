# -*- coding: utf-8 -*-
# Copyright 2014-2016 OpenMarket Ltd
# Copyright 2018 New Vector Ltd
#
# Licensed under the Apache License, Version 2.0 (the "License");
# you may not use this file except in compliance with the License.
# You may obtain a copy of the License at
#
#     http://www.apache.org/licenses/LICENSE-2.0
#
# Unless required by applicable law or agreed to in writing, software
# distributed under the License is distributed on an "AS IS" BASIS,
# WITHOUT WARRANTIES OR CONDITIONS OF ANY KIND, either express or implied.
# See the License for the specific language governing permissions and
# limitations under the License.

import abc
import logging

from canonicaljson import json

from twisted.internet import defer

from synapse.push.baserules import list_with_base_rules
from synapse.storage.appservice import ApplicationServiceWorkerStore
from synapse.storage.pusher import PusherWorkerStore
from synapse.storage.receipts import ReceiptsWorkerStore
from synapse.storage.roommember import RoomMemberWorkerStore
from synapse.util.caches.descriptors import cachedInlineCallbacks, cachedList
from synapse.util.caches.stream_change_cache import StreamChangeCache

from ._base import SQLBaseStore

logger = logging.getLogger(__name__)


def _load_rules(rawrules, enabled_map):
    ruleslist = []
    for rawrule in rawrules:
        rule = dict(rawrule)
        rule["conditions"] = json.loads(rawrule["conditions"])
        rule["actions"] = json.loads(rawrule["actions"])
        ruleslist.append(rule)

    # We're going to be mutating this a lot, so do a deep copy
    rules = list(list_with_base_rules(ruleslist))

    for i, rule in enumerate(rules):
        rule_id = rule["rule_id"]
        if rule_id in enabled_map:
            if rule.get("enabled", True) != bool(enabled_map[rule_id]):
                # Rules are cached across users.
                rule = dict(rule)
                rule["enabled"] = bool(enabled_map[rule_id])
                rules[i] = rule

    return rules


class PushRulesWorkerStore(
    ApplicationServiceWorkerStore,
    ReceiptsWorkerStore,
    PusherWorkerStore,
    RoomMemberWorkerStore,
    SQLBaseStore,
):
    """This is an abstract base class where subclasses must implement
    `get_max_push_rules_stream_id` which can be called in the initializer.
    """

    # This ABCMeta metaclass ensures that we cannot be instantiated without
    # the abstract methods being implemented.
    __metaclass__ = abc.ABCMeta

    def __init__(self, db_conn, hs):
        super(PushRulesWorkerStore, self).__init__(db_conn, hs)

        push_rules_prefill, push_rules_id = self._get_cache_dict(
            db_conn,
            "push_rules_stream",
            entity_column="user_id",
            stream_column="stream_id",
            max_value=self.get_max_push_rules_stream_id(),
        )

        self.push_rules_stream_cache = StreamChangeCache(
            "PushRulesStreamChangeCache",
            push_rules_id,
            prefilled_cache=push_rules_prefill,
        )

    @abc.abstractmethod
    def get_max_push_rules_stream_id(self):
        """Get the position of the push rules stream.

        Returns:
            int
        """
        raise NotImplementedError()

    @cachedInlineCallbacks(max_entries=5000)
    def get_push_rules_for_user(self, user_id):
        rows = yield self._simple_select_list(
            table="push_rules",
            keyvalues={"user_name": user_id},
            retcols=(
                "user_name",
                "rule_id",
                "priority_class",
                "priority",
                "conditions",
                "actions",
            ),
            desc="get_push_rules_enabled_for_user",
        )

        rows.sort(key=lambda row: (-int(row["priority_class"]), -int(row["priority"])))

        enabled_map = yield self.get_push_rules_enabled_for_user(user_id)

        rules = _load_rules(rows, enabled_map)

        return rules

    @cachedInlineCallbacks(max_entries=5000)
    def get_push_rules_enabled_for_user(self, user_id):
        results = yield self._simple_select_list(
            table="push_rules_enable",
            keyvalues={"user_name": user_id},
            retcols=("user_name", "rule_id", "enabled"),
            desc="get_push_rules_enabled_for_user",
        )
        return {r["rule_id"]: False if r["enabled"] == 0 else True for r in results}

    def have_push_rules_changed_for_user(self, user_id, last_id):
        if not self.push_rules_stream_cache.has_entity_changed(user_id, last_id):
            return defer.succeed(False)
        else:

            def have_push_rules_changed_txn(txn):
                sql = (
                    "SELECT COUNT(stream_id) FROM push_rules_stream"
                    " WHERE user_id = ? AND ? < stream_id"
                )
                txn.execute(sql, (user_id, last_id))
                count, = txn.fetchone()
                return bool(count)

            return self.runInteraction(
                "have_push_rules_changed", have_push_rules_changed_txn
            )

    @cachedList(
        cached_method_name="get_push_rules_for_user",
        list_name="user_ids",
        num_args=1,
        inlineCallbacks=True,
    )
    def bulk_get_push_rules(self, user_ids):
        if not user_ids:
            return {}

        results = {user_id: [] for user_id in user_ids}

        rows = yield self._simple_select_many_batch(
            table="push_rules",
            column="user_name",
            iterable=user_ids,
            retcols=("*",),
            desc="bulk_get_push_rules",
        )

        rows.sort(key=lambda row: (-int(row["priority_class"]), -int(row["priority"])))

        for row in rows:
            results.setdefault(row["user_name"], []).append(row)

        enabled_map_by_user = yield self.bulk_get_push_rules_enabled(user_ids)

        for user_id, rules in results.items():
            results[user_id] = _load_rules(rules, enabled_map_by_user.get(user_id, {}))

        return results

    @defer.inlineCallbacks
    def copy_push_rule_from_room_to_room(self, new_room_id, user_id, rule):
        """Copy a single push rule from one room to another for a specific user.

        Args:
            new_room_id (str): ID of the new room.
            user_id (str): ID of user the push rule belongs to.
            rule (Dict): A push rule.
        """
        # Create new rule id
        rule_id_scope = "/".join(rule["rule_id"].split("/")[:-1])
        new_rule_id = rule_id_scope + "/" + new_room_id

        # Change room id in each condition
        for condition in rule.get("conditions", []):
            if condition.get("key") == "room_id":
                condition["pattern"] = new_room_id

        # Add the rule for the new room
        yield self.add_push_rule(
            user_id=user_id,
            rule_id=new_rule_id,
            priority_class=rule["priority_class"],
            conditions=rule["conditions"],
            actions=rule["actions"],
        )

    @defer.inlineCallbacks
    def copy_push_rules_from_room_to_room_for_user(
        self, old_room_id, new_room_id, user_id
    ):
        """Copy all of the push rules from one room to another for a specific
        user.

        Args:
            old_room_id (str): ID of the old room.
            new_room_id (str): ID of the new room.
            user_id (str): ID of user to copy push rules for.
        """
        # Retrieve push rules for this user
        user_push_rules = yield self.get_push_rules_for_user(user_id)

        # Get rules relating to the old room and copy them to the new room
        for rule in user_push_rules:
            conditions = rule.get("conditions", [])
            if any(
                (c.get("key") == "room_id" and c.get("pattern") == old_room_id)
                for c in conditions
            ):
<<<<<<< HEAD
                yield self.move_push_rule_from_room_to_room(new_room_id, user_id, rule)
=======
                yield self.copy_push_rule_from_room_to_room(new_room_id, user_id, rule)
>>>>>>> def54134

    @defer.inlineCallbacks
    def bulk_get_push_rules_for_room(self, event, context):
        state_group = context.state_group
        if not state_group:
            # If state_group is None it means it has yet to be assigned a
            # state group, i.e. we need to make sure that calls with a state_group
            # of None don't hit previous cached calls with a None state_group.
            # To do this we set the state_group to a new object as object() != object()
            state_group = object()

        current_state_ids = yield context.get_current_state_ids(self)
        result = yield self._bulk_get_push_rules_for_room(
            event.room_id, state_group, current_state_ids, event=event
        )
        return result

    @cachedInlineCallbacks(num_args=2, cache_context=True)
    def _bulk_get_push_rules_for_room(
        self, room_id, state_group, current_state_ids, cache_context, event=None
    ):
        # We don't use `state_group`, its there so that we can cache based
        # on it. However, its important that its never None, since two current_state's
        # with a state_group of None are likely to be different.
        # See bulk_get_push_rules_for_room for how we work around this.
        assert state_group is not None

        # We also will want to generate notifs for other people in the room so
        # their unread countss are correct in the event stream, but to avoid
        # generating them for bot / AS users etc, we only do so for people who've
        # sent a read receipt into the room.

        users_in_room = yield self._get_joined_users_from_context(
            room_id,
            state_group,
            current_state_ids,
            on_invalidate=cache_context.invalidate,
            event=event,
        )

        # We ignore app service users for now. This is so that we don't fill
        # up the `get_if_users_have_pushers` cache with AS entries that we
        # know don't have pushers, nor even read receipts.
        local_users_in_room = set(
            u
            for u in users_in_room
            if self.hs.is_mine_id(u)
            and not self.get_if_app_services_interested_in_user(u)
        )

        # users in the room who have pushers need to get push rules run because
        # that's how their pushers work
        if_users_with_pushers = yield self.get_if_users_have_pushers(
            local_users_in_room, on_invalidate=cache_context.invalidate
        )
        user_ids = set(
            uid for uid, have_pusher in if_users_with_pushers.items() if have_pusher
        )

        users_with_receipts = yield self.get_users_with_read_receipts_in_room(
            room_id, on_invalidate=cache_context.invalidate
        )

        # any users with pushers must be ours: they have pushers
        for uid in users_with_receipts:
            if uid in local_users_in_room:
                user_ids.add(uid)

        rules_by_user = yield self.bulk_get_push_rules(
            user_ids, on_invalidate=cache_context.invalidate
        )

        rules_by_user = {k: v for k, v in rules_by_user.items() if v is not None}

        return rules_by_user

    @cachedList(
        cached_method_name="get_push_rules_enabled_for_user",
        list_name="user_ids",
        num_args=1,
        inlineCallbacks=True,
    )
    def bulk_get_push_rules_enabled(self, user_ids):
        if not user_ids:
            return {}

        results = {user_id: {} for user_id in user_ids}

        rows = yield self._simple_select_many_batch(
            table="push_rules_enable",
            column="user_name",
            iterable=user_ids,
            retcols=("user_name", "rule_id", "enabled"),
            desc="bulk_get_push_rules_enabled",
        )
        for row in rows:
            enabled = bool(row["enabled"])
            results.setdefault(row["user_name"], {})[row["rule_id"]] = enabled
        return results


class PushRuleStore(PushRulesWorkerStore):
    @defer.inlineCallbacks
    def add_push_rule(
        self,
        user_id,
        rule_id,
        priority_class,
        conditions,
        actions,
        before=None,
        after=None,
    ):
        conditions_json = json.dumps(conditions)
        actions_json = json.dumps(actions)
        with self._push_rules_stream_id_gen.get_next() as ids:
            stream_id, event_stream_ordering = ids
            if before or after:
                yield self.runInteraction(
                    "_add_push_rule_relative_txn",
                    self._add_push_rule_relative_txn,
                    stream_id,
                    event_stream_ordering,
                    user_id,
                    rule_id,
                    priority_class,
                    conditions_json,
                    actions_json,
                    before,
                    after,
                )
            else:
                yield self.runInteraction(
                    "_add_push_rule_highest_priority_txn",
                    self._add_push_rule_highest_priority_txn,
                    stream_id,
                    event_stream_ordering,
                    user_id,
                    rule_id,
                    priority_class,
                    conditions_json,
                    actions_json,
                )

    def _add_push_rule_relative_txn(
        self,
        txn,
        stream_id,
        event_stream_ordering,
        user_id,
        rule_id,
        priority_class,
        conditions_json,
        actions_json,
        before,
        after,
    ):
        # Lock the table since otherwise we'll have annoying races between the
        # SELECT here and the UPSERT below.
        self.database_engine.lock_table(txn, "push_rules")

        relative_to_rule = before or after

        res = self._simple_select_one_txn(
            txn,
            table="push_rules",
            keyvalues={"user_name": user_id, "rule_id": relative_to_rule},
            retcols=["priority_class", "priority"],
            allow_none=True,
        )

        if not res:
            raise RuleNotFoundException(
                "before/after rule not found: %s" % (relative_to_rule,)
            )

        base_priority_class = res["priority_class"]
        base_rule_priority = res["priority"]

        if base_priority_class != priority_class:
            raise InconsistentRuleException(
                "Given priority class does not match class of relative rule"
            )

        if before:
            # Higher priority rules are executed first, So adding a rule before
            # a rule means giving it a higher priority than that rule.
            new_rule_priority = base_rule_priority + 1
        else:
            # We increment the priority of the existing rules to make space for
            # the new rule. Therefore if we want this rule to appear after
            # an existing rule we give it the priority of the existing rule,
            # and then increment the priority of the existing rule.
            new_rule_priority = base_rule_priority

        sql = (
            "UPDATE push_rules SET priority = priority + 1"
            " WHERE user_name = ? AND priority_class = ? AND priority >= ?"
        )

        txn.execute(sql, (user_id, priority_class, new_rule_priority))

        self._upsert_push_rule_txn(
            txn,
            stream_id,
            event_stream_ordering,
            user_id,
            rule_id,
            priority_class,
            new_rule_priority,
            conditions_json,
            actions_json,
        )

    def _add_push_rule_highest_priority_txn(
        self,
        txn,
        stream_id,
        event_stream_ordering,
        user_id,
        rule_id,
        priority_class,
        conditions_json,
        actions_json,
    ):
        # Lock the table since otherwise we'll have annoying races between the
        # SELECT here and the UPSERT below.
        self.database_engine.lock_table(txn, "push_rules")

        # find the highest priority rule in that class
        sql = (
            "SELECT COUNT(*), MAX(priority) FROM push_rules"
            " WHERE user_name = ? and priority_class = ?"
        )
        txn.execute(sql, (user_id, priority_class))
        res = txn.fetchall()
        (how_many, highest_prio) = res[0]

        new_prio = 0
        if how_many > 0:
            new_prio = highest_prio + 1

        self._upsert_push_rule_txn(
            txn,
            stream_id,
            event_stream_ordering,
            user_id,
            rule_id,
            priority_class,
            new_prio,
            conditions_json,
            actions_json,
        )

    def _upsert_push_rule_txn(
        self,
        txn,
        stream_id,
        event_stream_ordering,
        user_id,
        rule_id,
        priority_class,
        priority,
        conditions_json,
        actions_json,
        update_stream=True,
    ):
        """Specialised version of _simple_upsert_txn that picks a push_rule_id
        using the _push_rule_id_gen if it needs to insert the rule. It assumes
        that the "push_rules" table is locked"""

        sql = (
            "UPDATE push_rules"
            " SET priority_class = ?, priority = ?, conditions = ?, actions = ?"
            " WHERE user_name = ? AND rule_id = ?"
        )

        txn.execute(
            sql,
            (priority_class, priority, conditions_json, actions_json, user_id, rule_id),
        )

        if txn.rowcount == 0:
            # We didn't update a row with the given rule_id so insert one
            push_rule_id = self._push_rule_id_gen.get_next()

            self._simple_insert_txn(
                txn,
                table="push_rules",
                values={
                    "id": push_rule_id,
                    "user_name": user_id,
                    "rule_id": rule_id,
                    "priority_class": priority_class,
                    "priority": priority,
                    "conditions": conditions_json,
                    "actions": actions_json,
                },
            )

        if update_stream:
            self._insert_push_rules_update_txn(
                txn,
                stream_id,
                event_stream_ordering,
                user_id,
                rule_id,
                op="ADD",
                data={
                    "priority_class": priority_class,
                    "priority": priority,
                    "conditions": conditions_json,
                    "actions": actions_json,
                },
            )

    @defer.inlineCallbacks
    def delete_push_rule(self, user_id, rule_id):
        """
        Delete a push rule. Args specify the row to be deleted and can be
        any of the columns in the push_rule table, but below are the
        standard ones

        Args:
            user_id (str): The matrix ID of the push rule owner
            rule_id (str): The rule_id of the rule to be deleted
        """

        def delete_push_rule_txn(txn, stream_id, event_stream_ordering):
            self._simple_delete_one_txn(
                txn, "push_rules", {"user_name": user_id, "rule_id": rule_id}
            )

            self._insert_push_rules_update_txn(
                txn, stream_id, event_stream_ordering, user_id, rule_id, op="DELETE"
            )

        with self._push_rules_stream_id_gen.get_next() as ids:
            stream_id, event_stream_ordering = ids
            yield self.runInteraction(
                "delete_push_rule",
                delete_push_rule_txn,
                stream_id,
                event_stream_ordering,
            )

    @defer.inlineCallbacks
    def set_push_rule_enabled(self, user_id, rule_id, enabled):
        with self._push_rules_stream_id_gen.get_next() as ids:
            stream_id, event_stream_ordering = ids
            yield self.runInteraction(
                "_set_push_rule_enabled_txn",
                self._set_push_rule_enabled_txn,
                stream_id,
                event_stream_ordering,
                user_id,
                rule_id,
                enabled,
            )

    def _set_push_rule_enabled_txn(
        self, txn, stream_id, event_stream_ordering, user_id, rule_id, enabled
    ):
        new_id = self._push_rules_enable_id_gen.get_next()
        self._simple_upsert_txn(
            txn,
            "push_rules_enable",
            {"user_name": user_id, "rule_id": rule_id},
            {"enabled": 1 if enabled else 0},
            {"id": new_id},
        )

        self._insert_push_rules_update_txn(
            txn,
            stream_id,
            event_stream_ordering,
            user_id,
            rule_id,
            op="ENABLE" if enabled else "DISABLE",
        )

    @defer.inlineCallbacks
    def set_push_rule_actions(self, user_id, rule_id, actions, is_default_rule):
        actions_json = json.dumps(actions)

        def set_push_rule_actions_txn(txn, stream_id, event_stream_ordering):
            if is_default_rule:
                # Add a dummy rule to the rules table with the user specified
                # actions.
                priority_class = -1
                priority = 1
                self._upsert_push_rule_txn(
                    txn,
                    stream_id,
                    event_stream_ordering,
                    user_id,
                    rule_id,
                    priority_class,
                    priority,
                    "[]",
                    actions_json,
                    update_stream=False,
                )
            else:
                self._simple_update_one_txn(
                    txn,
                    "push_rules",
                    {"user_name": user_id, "rule_id": rule_id},
                    {"actions": actions_json},
                )

            self._insert_push_rules_update_txn(
                txn,
                stream_id,
                event_stream_ordering,
                user_id,
                rule_id,
                op="ACTIONS",
                data={"actions": actions_json},
            )

        with self._push_rules_stream_id_gen.get_next() as ids:
            stream_id, event_stream_ordering = ids
            yield self.runInteraction(
                "set_push_rule_actions",
                set_push_rule_actions_txn,
                stream_id,
                event_stream_ordering,
            )

    def _insert_push_rules_update_txn(
        self, txn, stream_id, event_stream_ordering, user_id, rule_id, op, data=None
    ):
        values = {
            "stream_id": stream_id,
            "event_stream_ordering": event_stream_ordering,
            "user_id": user_id,
            "rule_id": rule_id,
            "op": op,
        }
        if data is not None:
            values.update(data)

        self._simple_insert_txn(txn, "push_rules_stream", values=values)

        txn.call_after(self.get_push_rules_for_user.invalidate, (user_id,))
        txn.call_after(self.get_push_rules_enabled_for_user.invalidate, (user_id,))
        txn.call_after(
            self.push_rules_stream_cache.entity_has_changed, user_id, stream_id
        )

    def get_all_push_rule_updates(self, last_id, current_id, limit):
        """Get all the push rules changes that have happend on the server"""
        if last_id == current_id:
            return defer.succeed([])

        def get_all_push_rule_updates_txn(txn):
            sql = (
                "SELECT stream_id, event_stream_ordering, user_id, rule_id,"
                " op, priority_class, priority, conditions, actions"
                " FROM push_rules_stream"
                " WHERE ? < stream_id AND stream_id <= ?"
                " ORDER BY stream_id ASC LIMIT ?"
            )
            txn.execute(sql, (last_id, current_id, limit))
            return txn.fetchall()

        return self.runInteraction(
            "get_all_push_rule_updates", get_all_push_rule_updates_txn
        )

    def get_push_rules_stream_token(self):
        """Get the position of the push rules stream.
        Returns a pair of a stream id for the push_rules stream and the
        room stream ordering it corresponds to."""
        return self._push_rules_stream_id_gen.get_current_token()

    def get_max_push_rules_stream_id(self):
        return self.get_push_rules_stream_token()[0]


class RuleNotFoundException(Exception):
    pass


class InconsistentRuleException(Exception):
    pass<|MERGE_RESOLUTION|>--- conflicted
+++ resolved
@@ -231,11 +231,7 @@
                 (c.get("key") == "room_id" and c.get("pattern") == old_room_id)
                 for c in conditions
             ):
-<<<<<<< HEAD
-                yield self.move_push_rule_from_room_to_room(new_room_id, user_id, rule)
-=======
                 yield self.copy_push_rule_from_room_to_room(new_room_id, user_id, rule)
->>>>>>> def54134
 
     @defer.inlineCallbacks
     def bulk_get_push_rules_for_room(self, event, context):
