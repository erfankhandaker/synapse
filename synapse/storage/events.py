--- conflicted
+++ resolved
@@ -34,11 +34,8 @@
 from synapse.events import EventBase  # noqa: F401
 from synapse.events.snapshot import EventContext  # noqa: F401
 from synapse.metrics.background_process_metrics import run_as_background_process
-<<<<<<< HEAD
-=======
 from synapse.storage.background_updates import BackgroundUpdateStore
 from synapse.storage.event_federation import EventFederationStore
->>>>>>> 16d97018
 from synapse.storage.events_worker import EventsWorkerStore
 from synapse.types import RoomStreamToken, get_domain_from_id
 from synapse.util.async import ObservableDeferred
@@ -155,11 +152,6 @@
                 for item in queue:
                     try:
                         ret = yield per_item_callback(item)
-<<<<<<< HEAD
-                        with PreserveLoggingContext():
-                            item.deferred.callback(ret)
-=======
->>>>>>> 16d97018
                     except Exception:
                         with PreserveLoggingContext():
                             item.deferred.errback()
