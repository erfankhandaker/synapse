--- conflicted
+++ resolved
@@ -141,7 +141,6 @@
         """
         assert type(stream_pos) is int
 
-<<<<<<< HEAD
         if stream_pos <= self._earliest_known_stream_pos:
             return
 
@@ -170,27 +169,7 @@
                 del self._entity_to_key[entity]
 
     def get_max_pos_of_last_change(self, entity: EntityType) -> int:
-=======
-        # FIXME: add a sanity check here that we are not overwriting existing
-        # data in self._cache
 
-        if stream_pos > self._earliest_known_stream_pos:
-            old_pos = self._entity_to_key.get(entity, None)
-            if old_pos is not None:
-                stream_pos = max(stream_pos, old_pos)
-                self._cache.pop(old_pos, None)
-            self._cache[stream_pos] = entity
-            self._entity_to_key[entity] = stream_pos
-
-            while len(self._cache) > self._max_size:
-                k, r = self._cache.popitem(0)
-                self._earliest_known_stream_pos = max(
-                    k, self._earliest_known_stream_pos
-                )
-                self._entity_to_key.pop(r, None)
-
-    def get_max_pos_of_last_change(self, entity):
->>>>>>> 13917232
         """Returns an upper bound of the stream id of the last change to an
         entity.
         """
